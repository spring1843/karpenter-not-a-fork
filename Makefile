export K8S_VERSION ?= 1.23.x
export KUBEBUILDER_ASSETS ?= ${HOME}/.kubebuilder/bin
CLUSTER_NAME ?= $(shell kubectl config view --minify -o jsonpath='{.clusters[].name}' | rev | cut -d"/" -f1 | rev | cut -d"." -f1)

## Inject the app version into project.Version
ifdef SNAPSHOT_TAG
LDFLAGS ?= -ldflags=-X=github.com/aws/karpenter/pkg/utils/project.Version=$(SNAPSHOT_TAG)
else
LDFLAGS ?= -ldflags=-X=github.com/aws/karpenter/pkg/utils/project.Version=$(shell git describe --tags --always)
endif

GOFLAGS ?= $(LDFLAGS)
WITH_GOFLAGS = GOFLAGS="$(GOFLAGS)"

## Extra helm options
CLUSTER_ENDPOINT ?= $(shell kubectl config view --minify -o jsonpath='{.clusters[].cluster.server}')
AWS_ACCOUNT_ID ?= $(shell aws sts get-caller-identity --query Account --output text)
KARPENTER_IAM_ROLE_ARN ?= arn:aws:iam::${AWS_ACCOUNT_ID}:role/${CLUSTER_NAME}-karpenter
HELM_OPTS ?= --set serviceAccount.annotations.eks\\.amazonaws\\.com/role-arn=${KARPENTER_IAM_ROLE_ARN} \
      		--set settings.aws.clusterName=${CLUSTER_NAME} \
			--set settings.aws.clusterEndpoint=${CLUSTER_ENDPOINT} \
			--set settings.aws.defaultInstanceProfile=KarpenterNodeInstanceProfile-${CLUSTER_NAME} \
			--set settings.aws.interruptionQueueName=${CLUSTER_NAME} \
			--create-namespace

# CR for local builds of Karpenter
SYSTEM_NAMESPACE ?= karpenter
KARPENTER_VERSION ?= $(shell git tag --sort=committerdate | tail -1)
KO_DOCKER_REPO ?= ${AWS_ACCOUNT_ID}.dkr.ecr.${AWS_DEFAULT_REGION}.amazonaws.com/karpenter
GETTING_STARTED_SCRIPT_DIR = website/content/en/preview/getting-started/getting-started-with-eksctl/scripts

# Common Directories
MOD_DIRS = $(shell find . -name go.mod -type f | xargs dirname)
KARPENTER_CORE_DIR = $(shell go list -m -f '{{ .Dir }}' github.com/aws/karpenter-core)

help: ## Display help
	@awk 'BEGIN {FS = ":.*##"; printf "Usage:\n  make \033[36m<target>\033[0m\n"} /^[a-zA-Z_0-9-]+:.*?##/ { printf "  \033[36m%-15s\033[0m %s\n", $$1, $$2 } /^##@/ { printf "\n\033[1m%s\033[0m\n", substr($$0, 5) } ' $(MAKEFILE_LIST)

presubmit: verify test ## Run all steps in the developer loop

ci-test: battletest coverage ## Runs tests and submits coverage

ci-non-test: verify licenses vulncheck ## Runs checks other than tests

run: ## Run Karpenter controller binary against your local cluster
	kubectl create configmap -n ${SYSTEM_NAMESPACE} karpenter-global-settings \
		--from-literal=aws.clusterName=${CLUSTER_NAME} \
		--from-literal=aws.clusterEndpoint=${CLUSTER_ENDPOINT} \
		--from-literal=aws.defaultInstanceProfile=KarpenterNodeInstanceProfile-${CLUSTER_NAME} \
		--from-literal=aws.interruptionQueueName=${CLUSTER_NAME} \
		--dry-run=client -o yaml | kubectl apply -f -


	SYSTEM_NAMESPACE=${SYSTEM_NAMESPACE} KUBERNETES_MIN_VERSION="1.19.0-0" LEADER_ELECT=false DISABLE_WEBHOOK=true \
		go run ./cmd/controller/main.go

clean-run: ## Clean resources deployed by the run target
	kubectl delete configmap -n ${SYSTEM_NAMESPACE} karpenter-global-settings --ignore-not-found

test: ## Run tests
	go test -v ./pkg/... --ginkgo.focus="${FOCUS}"

battletest: ## Run randomized, racing, code coveraged, tests
	go test -v ./pkg/... \
		-race \
		-cover -coverprofile=coverage.out -outputdir=. -coverpkg=./pkg/... \
		--ginkgo.focus="${FOCUS}" \
		--ginkgo.randomize-all \
		-tags random_test_delay

e2etests: ## Run the e2e suite against your local cluster
	cd test && CLUSTER_NAME=${CLUSTER_NAME} go test -p 1 -count 1 -timeout 180m -v ./suites/... --ginkgo.focus="${FOCUS}"

benchmark:
	go test -tags=test_performance -run=NoTests -bench=. ./...

deflake:
	for i in $(shell seq 1 5); do make battletest || exit 1; done

coverage:
	go tool cover -html coverage.out -o coverage.html

verify: tidy download ## Verify code. Includes dependencies, linting, formatting, etc
	go generate ./...
	hack/boilerplate.sh
<<<<<<< HEAD
=======
	curl https://raw.githubusercontent.com/aws/karpenter-core/main/pkg/apis/crds/karpenter.sh_provisioners.yaml > pkg/apis/crds/karpenter.sh_provisioners.yaml
>>>>>>> 27197664
	$(foreach dir,$(MOD_DIRS),cd $(dir) && golangci-lint run $(newline))
	@git diff --quiet ||\
		{ echo "New file modification detected in the Git working tree. Please check in before commit."; git --no-pager diff --name-only | uniq | awk '{print "  - " $$0}'; \
		if [ "${CI}" = true ]; then\
			exit 1;\
		fi;}
	@echo "Validating codegen/docgen build scripts..."
	@find hack/code hack/docs -name "*.go" -type f -exec go build -o /dev/null {} \;

vulncheck: ## Verify code vulnerabilities
	@govulncheck ./pkg/...

licenses: download ## Verifies dependency licenses
	! go-licenses csv ./... | grep -v -e 'MIT' -e 'Apache-2.0' -e 'BSD-3-Clause' -e 'BSD-2-Clause' -e 'ISC' -e 'MPL-2.0'

setup: ## Sets up the IAM roles needed prior to deploying the karpenter-controller. This command only needs to be run once
	CLUSTER_NAME=${CLUSTER_NAME} ./$(GETTING_STARTED_SCRIPT_DIR)/add-roles.sh $(KARPENTER_VERSION)

build: ## Build the Karpenter controller images using ko build
	$(eval CONTROLLER_IMG=$(shell $(WITH_GOFLAGS) ko build -B github.com/aws/karpenter/cmd/controller))

apply: build ## Deploy the controller from the current state of your git repository into your ~/.kube/config cluster
	helm upgrade --install karpenter charts/karpenter --namespace ${SYSTEM_NAMESPACE} \
		$(HELM_OPTS) \
		--set controller.image=$(CONTROLLER_IMG)

install:  ## Deploy the latest released version into your ~/.kube/config cluster
	@echo Upgrading to ${KARPENTER_VERSION}
	helm upgrade --install karpenter oci://public.ecr.aws/karpenter/karpenter --version ${KARPENTER_VERSION} --namespace ${SYSTEM_NAMESPACE} \
		$(HELM_OPTS)

delete: ## Delete the controller from your ~/.kube/config cluster
	helm uninstall karpenter --namespace karpenter

docgen: ## Generate docs
	go run hack/docs/metrics_gen_docs.go pkg/ $(KARPENTER_CORE_DIR)/pkg website/content/en/preview/tasks/metrics.md
	go run hack/docs/instancetypes_gen_docs.go website/content/en/preview/tasks/instance-types.md
	go run hack/docs/configuration_gen_docs.go website/content/en/preview/tasks/globalsettings.md
	cd charts/karpenter && helm-docs

api-code-gen: ## Auto generate files based on AWS APIs response
	$(WITH_GOFLAGS) ./hack/api-code-gen.sh

stable-release-pr: ## Generate PR for stable release
	$(WITH_GOFLAGS) ./hack/release/stable-pr.sh

nightly: ## Tag the latest snapshot release with timestamp
	./hack/release/add-snapshot-tag.sh $(shell git rev-parse HEAD) $(shell date +"%Y%m%d") "nightly"

release: ## Builds and publishes stable release if env var RELEASE_VERSION is set, or a snapshot release otherwise
	$(WITH_GOFLAGS) ./hack/release/release.sh

prepare-website: ## prepare the website for release
	./hack/release/prepare-website.sh

toolchain: ## Install developer toolchain
	./hack/toolchain.sh

issues: ## Run GitHub issue analysis scripts
	pip install -r ./hack/github/requirements.txt
	@echo "Set GH_TOKEN env variable to avoid being rate limited by Github"
	./hack/github/feature_request_reactions.py > "karpenter-feature-requests-$(shell date +"%Y-%m-%d").csv"
	./hack/github/label_issue_count.py > "karpenter-labels-$(shell date +"%Y-%m-%d").csv"

website: ## Serve the docs website locally
	cd website && npm install && git submodule update --init --recursive && hugo server

tidy: ## Recursively "go mod tidy" on all directories where go.mod exists
	$(foreach dir,$(MOD_DIRS),cd $(dir) && go mod tidy $(newline))

download: ## Recursively "go mod download" on all directories where go.mod exists
	$(foreach dir,$(MOD_DIRS),cd $(dir) && go mod download $(newline))

update-core: ## Update karpenter-core to latest
	go get -u github.com/aws/karpenter-core
	go mod tidy
	cd test/ && go get -u github.com/aws/karpenter-core && go mod tidy

.PHONY: help dev ci release test battletest e2etests verify tidy download docgen apply delete toolchain licenses vulncheck issues website nightly snapshot

define newline


endef<|MERGE_RESOLUTION|>--- conflicted
+++ resolved
@@ -83,10 +83,6 @@
 verify: tidy download ## Verify code. Includes dependencies, linting, formatting, etc
 	go generate ./...
 	hack/boilerplate.sh
-<<<<<<< HEAD
-=======
-	curl https://raw.githubusercontent.com/aws/karpenter-core/main/pkg/apis/crds/karpenter.sh_provisioners.yaml > pkg/apis/crds/karpenter.sh_provisioners.yaml
->>>>>>> 27197664
 	$(foreach dir,$(MOD_DIRS),cd $(dir) && golangci-lint run $(newline))
 	@git diff --quiet ||\
 		{ echo "New file modification detected in the Git working tree. Please check in before commit."; git --no-pager diff --name-only | uniq | awk '{print "  - " $$0}'; \
